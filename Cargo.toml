--- conflicted
+++ resolved
@@ -85,11 +85,11 @@
 vfs = { path = "./crates/vfs", version = "0.0.0" }
 edition = { path = "./crates/edition", version = "0.0.0" }
 
-ra-ap-rustc_lexer = { version = "0.100", default-features = false }
-ra-ap-rustc_parse_format = { version = "0.100", default-features = false }
-ra-ap-rustc_index = { version = "0.100", default-features = false }
-ra-ap-rustc_abi = { version = "0.100", default-features = false }
-ra-ap-rustc_pattern_analysis = { version = "0.100", default-features = false }
+ra-ap-rustc_lexer = { version = "0.110", default-features = false }
+ra-ap-rustc_parse_format = { version = "0.110", default-features = false }
+ra-ap-rustc_index = { version = "0.110", default-features = false }
+ra-ap-rustc_abi = { version = "0.110", default-features = false }
+ra-ap-rustc_pattern_analysis = { version = "0.110", default-features = false }
 
 # local crates that aren't published to crates.io. These should not have versions.
 
@@ -129,27 +129,16 @@
 ] }
 process-wrap = { version = "8.2.0", features = ["std"] }
 pulldown-cmark-to-cmark = "10.0.4"
-<<<<<<< HEAD
 pulldown-cmark = { version = "0.9.6", default-features = false }
 rayon = "1.10.0"
 salsa = "0.20.0"
-rustc-hash = "2.1.1"
 semver = "1.0.26"
 serde = { version = "1.0.219" }
 serde_derive = { version = "1.0.219" }
 serde_json = "1.0.140"
+rustc-hash = "2.1.1"
+rustc-literal-escaper = "0.0.2"
 smallvec = { version = "1.14.0", features = [
-=======
-pulldown-cmark = { version = "0.9.0", default-features = false }
-rayon = "1.8.0"
-rustc-hash = "2.0.0"
-rustc-literal-escaper = "0.0.2"
-semver = "1.0.14"
-serde = { version = "1.0.192" }
-serde_derive = { version = "1.0.192" }
-serde_json = "1.0.108"
-smallvec = { version = "1.10.0", features = [
->>>>>>> 52005468
   "const_new",
   "union",
   "const_generics",
